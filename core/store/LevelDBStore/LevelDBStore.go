--- conflicted
+++ resolved
@@ -26,14 +26,9 @@
 	b  *leveldb.Batch
 	it *Iterator
 
-<<<<<<< HEAD
-	header_index map[uint32]Uint256
-	block_cache  map[Uint256]*Block
-	header_cache map[Uint256]*Header
-=======
 	headerIndex map[uint32]Uint256
 	blockCache  map[Uint256]*Block
->>>>>>> ab8a5ad0
+  headeCache map[Uint256]*Header
 
 	currentBlockHeight uint32
 	storedHeaderCount  uint32
@@ -64,26 +59,15 @@
 	}
 
 	return &LevelDBStore{
-<<<<<<< HEAD
-		db:                   db,
-		b:                    nil,
-		it:                   nil,
-		header_index:         map[uint32]Uint256{},
-		block_cache:          map[Uint256]*Block{},
-		header_cache:         map[Uint256]*Header{},
-		current_block_height: 0,
-		stored_header_count:  0,
-		disposed:             false,
-=======
 		db:                 db,
 		b:                  nil,
 		it:                 nil,
 		headerIndex:        map[uint32]Uint256{},
 		blockCache:         map[Uint256]*Block{},
+    headerCache:         map[Uint256]*Header{},
 		currentBlockHeight: 0,
 		storedHeaderCount:  0,
 		disposed:           false,
->>>>>>> ab8a5ad0
 	}, nil
 }
 
@@ -367,8 +351,8 @@
 	bd.mu.RLock()
 	defer bd.mu.RUnlock()
 
-	if _, ok := bd.header_cache[hash]; ok {
-		return bd.header_cache[hash]
+	if _, ok := bd.headerCache[hash]; ok {
+		return bd.headerCache[hash]
 	}
 
 	header, _ := bd.GetHeader(hash)
@@ -378,7 +362,7 @@
 
 func (bd *LevelDBStore) containsBlock(hash Uint256) bool {
 	header := bd.GetHeaderWithCache(hash)
-	return header.Blockdata.Height <= bd.current_block_height
+	return header.Blockdata.Height <= bd.currentBlockHeight
 }
 
 func (bd *LevelDBStore) VerifyHeader(header *Header) bool {
@@ -386,17 +370,17 @@
 		return true
 	}
 
-	prev_header := bd.GetHeaderWithCache(header.Blockdata.PrevBlockHash)
-
-	if prev_header == nil {
+	prevHeader := bd.GetHeaderWithCache(header.Blockdata.PrevBlockHash)
+
+	if prevHeader == nil {
 		return false
 	}
 
-	if prev_header.Blockdata.Height+1 != header.Blockdata.Height {
+	if prevHeader.Blockdata.Height+1 != header.Blockdata.Height {
 		return false
 	}
 
-	if prev_header.Blockdata.Timestamp >= header.Blockdata.Timestamp {
+	if prevHeader.Blockdata.Timestamp >= header.Blockdata.Timestamp {
 		return false
 	}
 
@@ -430,7 +414,7 @@
 		bd.onAddHeader(&headers[i], batch)
 
 		// add hash to header_cache
-		bd.header_cache[headers[i].Blockdata.Hash()] = &headers[i]
+		bd.headerCache[headers[i].Blockdata.Hash()] = &headers[i]
 	}
 
 	err := bd.db.Write(batch, nil)
@@ -439,8 +423,8 @@
 	}
 
 	// clear header_cache
-	for k, _ := range bd.header_cache {
-		delete(bd.header_cache, k)
+	for k, _ := range bd.headerCache {
+		delete(bd.headerCache, k)
 	}
 
 	return nil
