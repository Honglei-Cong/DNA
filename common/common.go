--- conflicted
+++ resolved
@@ -1,17 +1,13 @@
 package common
 
 import (
-<<<<<<< HEAD
-=======
 	. "DNA/errors"
->>>>>>> 1790306a
 	"bytes"
 	"crypto/sha256"
 	"encoding/binary"
 	"encoding/hex"
 	"errors"
 	"fmt"
-	. "DNA/errors"
 	"github.com/golang/crypto/ripemd160"
 	"io"
 	_ "io"
